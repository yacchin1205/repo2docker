# This is a GitHub workflow defining a set of jobs with a set of steps.
# ref: https://docs.github.com/en/actions/using-workflows/workflow-syntax-for-github-actions
#
name: Test

on:
  pull_request:
    paths-ignore:
      - "docs/**"
      - "**.md"
      - "**.rst"
      - ".github/workflows/*"
      - "!.github/workflows/test.yml"
      - ".pre-commit-config.yaml"
  push:
    paths-ignore:
      - "docs/**"
      - "**.md"
      - "**.rst"
      - ".github/workflows/*"
      - "!.github/workflows/test.yml"
      - ".pre-commit-config.yaml"
    branches-ignore:
      - "dependabot/**"
      - "pre-commit-ci-update-config"
    tags:
      - "**"
  schedule:
    # Run weekly test so we know if tests break for external reasons
    # https://docs.github.com/en/actions/using-workflows/events-that-trigger-workflows#scheduled-events
    #
    # At 10:36 on Sunday (https://crontab.guru)
    - cron: '36 10 * * 0'
  workflow_dispatch:

# Global environment variables
env:
  GIT_COMMITTER_EMAIL: ci-user@github.local
  GIT_COMMITTER_NAME: CI User
  GIT_AUTHOR_EMAIL: ci-user@github.local
  GIT_AUTHOR_NAME: CI User

jobs:
  test:
    runs-on: ubuntu-${{ matrix.ubuntu_version }}

    strategy:
      fail-fast: false
      matrix:
        ubuntu_version: ["22.04"]
        python_version: ["3.9"]
        repo_type:
          - base
          - conda
          - dockerfile
          - external
          - julia
          - nix
          - pipfile
          - r
          - unit
          - venv
        include:
          # The actions/setup-python action with Python version 3.6 isn't
          # possible to use with the ubuntu-22.04 runner, so we use ubuntu-20.04
          # for this test where Python 3.6 remain available.
          - ubuntu_version: "20.04"
            python_version: "3.6"
            repo_type: venv

    steps:
      - uses: actions/checkout@v3
      - uses: actions/setup-python@v4
        with:
          python-version: "${{ matrix.python_version }}"

      - name: Install dependencies
        run: |
          pip install -r dev-requirements.txt
          pip freeze

      - name: Install repo2docker
        run: |
          python -m build --wheel .
          pip install dist/*.whl

          # add for mercurial tests
          pip install mercurial hg-evolve

          pip freeze

      - name: Run pytest
        run: |
          pytest --verbose --color=yes --durations=10 --cov=repo2docker tests/${{ matrix.repo_type }}

<<<<<<< HEAD
      - name: "Upload code coverage stats"
        run: |
          pip install codecov
          pushd tests && codecov && cat
          cat /home/runner/work/CS-repo2docker/CS-repo2docker/tests/coverage.xml
=======
      - uses: codecov/codecov-action@v3
>>>>>>> 12f94dc6
<|MERGE_RESOLUTION|>--- conflicted
+++ resolved
@@ -93,12 +93,4 @@
         run: |
           pytest --verbose --color=yes --durations=10 --cov=repo2docker tests/${{ matrix.repo_type }}
 
-<<<<<<< HEAD
-      - name: "Upload code coverage stats"
-        run: |
-          pip install codecov
-          pushd tests && codecov && cat
-          cat /home/runner/work/CS-repo2docker/CS-repo2docker/tests/coverage.xml
-=======
-      - uses: codecov/codecov-action@v3
->>>>>>> 12f94dc6
+      - uses: codecov/codecov-action@v3