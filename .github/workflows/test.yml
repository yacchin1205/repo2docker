--- conflicted
+++ resolved
@@ -130,10 +130,4 @@
 
       - name: Submit codecov report
         run: |
-<<<<<<< HEAD
-          pip install codecov
-          pushd tests && codecov && cat
-          cat /home/runner/work/CS-repo2docker/CS-repo2docker/tests/coverage.xml
-=======
-          codecov
->>>>>>> e0d5b9bb
+          codecov