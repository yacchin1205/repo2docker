from distutils.cmd import Command
from setuptools import setup, find_packages
import sys
import versioneer

if sys.version_info[0] < 3:
    readme = None
else:
    with open("README.md", encoding="utf8") as f:
        readme = f.read()


class GenerateDataverseInstallationsFileCommand(Command):
    description = "Generate Dataverse installations data map"
    user_options = []

    def initialize_options(self):
        self.url = (
            "https://services.dataverse.harvard.edu/miniverse/map/installations-json"
        )

    def finalize_options(self):
        pass

    def run(self):
        from urllib.request import urlopen
        import json

        resp = urlopen(self.url, timeout=5)
        resp_body = resp.read()
        data = json.loads(resp_body.decode("utf-8"))
        if "installations" not in data:
            raise ValueError("Malformed installation map.")

        def get_identifier(json):
            return int(json["id"])

        data["installations"].sort(key=get_identifier)
        with open("repo2docker/contentproviders/dataverse.json", "w") as fp:
            json.dump(data, fp, indent=4, sort_keys=True)


__cmdclass = versioneer.get_cmdclass()
__cmdclass["generate_dataverse_file"] = GenerateDataverseInstallationsFileCommand

setup(
    name="jupyter-repo2docker",
    version=versioneer.get_version(),
    install_requires=[
        "chardet",
        "docker!=5.0.0",
        "entrypoints",
        "escapism",
        "iso8601",
        "jinja2",
        "python-json-logger",
        "requests",
        "ruamel.yaml>=0.15",
        "semver",
<<<<<<< HEAD
        "osfclient @ git+https://github.com/RCOSDP/rdmclient.git",
=======
        "toml",
        "traitlets",
>>>>>>> 4da2e1e7
    ],
    python_requires=">=3.6",
    author="Project Jupyter Contributors",
    author_email="jupyter@googlegroups.com",
    url="https://repo2docker.readthedocs.io/en/latest/",
    project_urls={
        "Documentation": "https://repo2docker.readthedocs.io",
        "Funding": "https://jupyter.org/about",
        "Source": "https://github.com/jupyterhub/repo2docker/",
        "Tracker": "https://github.com/jupyterhub/repo2docker/issues",
    },
    # this should be a whitespace separated string of keywords, not a list
    keywords="reproducible science environments docker",
    description="Repo2docker: Turn code repositories into Jupyter enabled Docker Images",
    long_description=readme,
    long_description_content_type="text/markdown",
    license="BSD",
    classifiers=[
        "Environment :: Console",
        "Intended Audience :: Developers",
        "Intended Audience :: System Administrators",
        "Intended Audience :: Science/Research",
        "License :: OSI Approved :: BSD License",
        "Programming Language :: Python",
        "Programming Language :: Python :: 3",
    ],
    packages=find_packages(),
    include_package_data=True,
    cmdclass=__cmdclass,
    entry_points={
        "console_scripts": [
            "jupyter-repo2docker = repo2docker.__main__:main",
            "repo2docker = repo2docker.__main__:main",
        ],
        "repo2docker.engines": ["docker = repo2docker.docker:DockerEngine"],
    },
)<|MERGE_RESOLUTION|>--- conflicted
+++ resolved
@@ -57,12 +57,9 @@
         "requests",
         "ruamel.yaml>=0.15",
         "semver",
-<<<<<<< HEAD
         "osfclient @ git+https://github.com/RCOSDP/rdmclient.git",
-=======
         "toml",
         "traitlets",
->>>>>>> 4da2e1e7
     ],
     python_requires=">=3.6",
     author="Project Jupyter Contributors",
