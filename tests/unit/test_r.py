--- conflicted
+++ resolved
@@ -65,12 +65,8 @@
     for requested, expected in test_dates.items():
         snapshot_url = r.get_rspm_snapshot_url(requested)
         assert snapshot_url.startswith(
-<<<<<<< HEAD
             # VERSION_CODENAME is handled at runtime during the build
-            "https://packagemanager.rstudio.com/all/__linux__/${VERSION_CODENAME}/"
-=======
-            "https://packagemanager.posit.co/all/__linux__/bionic/"
->>>>>>> f2247b88
+            "https://packagemanager.posit.co/all/__linux__/${VERSION_CODENAME}/"
             + expected.strftime("%Y-%m-%d")
         )
 
