--- conflicted
+++ resolved
@@ -2,11 +2,8 @@
   - conda-forge
 dependencies:
   - python=3.7
-<<<<<<< HEAD
   - nodejs=14
-=======
   - pip
->>>>>>> 4da2e1e7
   - ipywidgets==7.6.3
   - jupyter-offlinenotebook==0.2.1
   - jupyter-resource-usage==0.6.0
