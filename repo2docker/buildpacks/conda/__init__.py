"""BuildPack for conda environments"""
import os
import re
from collections.abc import Mapping

from ruamel.yaml import YAML

from ...utils import is_local_pip_requirement
from .._r_base import rstudio_base_scripts
from ..base import BaseImage

# pattern for parsing conda dependency line
PYTHON_REGEX = re.compile(r"python\s*=+\s*([\d\.]*)")
R_REGEX = re.compile(r"r-base\s*=+\s*([\d\.]*)")
# current directory
HERE = os.path.dirname(os.path.abspath(__file__))


class CondaBuildPack(BaseImage):
    """A conda BuildPack.

    Uses miniconda since it is more lightweight than Anaconda.

    """

    # The kernel conda environment file, if any.
    # As an absolute path within the container.
    _kernel_environment_file = ""
    # extra pip requirements.txt for the kernel
    _kernel_requirements_file = ""

    # The notebook server environment file.
    # As an absolute path within the container.
    _nb_environment_file = ""
    # extra pip requirements.txt for the notebook env
    _nb_requirements_file = ""

    def _conda_platform(self):
        """Return the conda platform name for the current platform"""
        if self.platform == "linux/amd64":
            return "linux-64"
        if self.platform == "linux/arm64":
            return "linux-aarch64"
        raise ValueError(f"Unknown platform {self.platform}")

    def get_build_env(self):
        """Return environment variables to be set.

        We set `CONDA_DIR` to the conda install directory and
        the `NB_PYTHON_PREFIX` to the location of the jupyter binary.

        """
        if not self._nb_environment_file:
            # get_build_script_files locates requirements/environment files,
            # populating the _nb_environment_file attribute and others.
            # FIXME: move file detection and initialization of those attributes to its own step?
            self.get_build_script_files()

        env = super().get_build_env() + [
            ("CONDA_DIR", "${APP_BASE}/conda"),
            ("NB_PYTHON_PREFIX", "${CONDA_DIR}/envs/notebook"),
            # We install npm / node from conda-forge
            ("NPM_DIR", "${APP_BASE}/npm"),
            ("NPM_CONFIG_GLOBALCONFIG", "${NPM_DIR}/npmrc"),
            ("NB_ENVIRONMENT_FILE", self._nb_environment_file),
            ("MAMBA_ROOT_PREFIX", "${CONDA_DIR}"),
            # this exe should be used for installs after bootstrap with micromamba
            # switch this to /usr/local/bin/micromamba to use it for all installs
            ("MAMBA_EXE", "${CONDA_DIR}/bin/mamba"),
            ("CONDA_PLATFORM", self._conda_platform()),
        ]
        if self._nb_requirements_file:
            env.append(("NB_REQUIREMENTS_FILE", self._nb_requirements_file))

        if self._kernel_environment_file:
            # if kernel environment file is separate
            env.extend(
                [
                    ("KERNEL_PYTHON_PREFIX", "${CONDA_DIR}/envs/kernel"),
                    ("KERNEL_ENVIRONMENT_FILE", self._kernel_environment_file),
                ]
            )
            if self._kernel_requirements_file:
                env.append(("KERNEL_REQUIREMENTS_FILE", self._kernel_requirements_file))
        else:
            env.append(("KERNEL_PYTHON_PREFIX", "${NB_PYTHON_PREFIX}"))
        return env

    def get_env(self):
        """Make kernel env the default for `conda install`"""
        env = super().get_env() + [("CONDA_DEFAULT_ENV", "${KERNEL_PYTHON_PREFIX}")]
        return env

    def get_path(self):
        """Return paths (including conda environment path) to be added to
        the PATH environment variable.

        """
        path = super().get_path()
        path.insert(0, "${CONDA_DIR}/bin")
        if self.py2:
            path.insert(0, "${KERNEL_PYTHON_PREFIX}/bin")
        path.insert(0, "${NB_PYTHON_PREFIX}/bin")
        # This is at the end of $PATH, for backwards compat reasons
        path.append("${NPM_DIR}/bin")
        return path

    def get_build_scripts(self):
        """
        Return series of build-steps common to all Python 3 repositories.

        All scripts here should be independent of contents of the repository.

        This sets up through `install-base-env.bash` (found in this directory):

        - a directory for the conda environment and its ownership by the
          notebook user
        - a Python 3 interpreter for the conda environment
        - a Python 3 jupyter kernel
        - a frozen base set of requirements, including:
            - support for Jupyter widgets
            - support for JupyterLab
            - support for nteract

        """
        return super().get_build_scripts() + [
            (
                "root",
                r"""
                TIMEFORMAT='time: %3R' \
                bash -c 'time /tmp/install-base-env.bash' && \
                rm -rf /tmp/install-base-env.bash /tmp/env
                """,
            ),
            (
                "root",
                r"""
                mkdir -p ${NPM_DIR} && \
                chown -R ${NB_USER}:${NB_USER} ${NPM_DIR}
                """,
            ),
        ]

    major_pythons = {"2": "2.7", "3": "3.7"}

    def get_build_script_files(self):
        """
        Dict of files to be copied to the container image for use in building.

        This is copied before the `build_scripts` & `assemble_scripts` are
        run, so can be executed from either of them.

        It's a dictionary where the key is the source file path in the host
        system, and the value is the destination file path inside the
        container image.

        This currently adds a frozen set of Python requirements to the dict
        of files.

        """
        files = {
            "conda/install-base-env.bash": "/tmp/install-base-env.bash",
            "conda/activate-conda.sh": "/etc/profile.d/activate-conda.sh",
        }
        py_version = self.python_version
        self.log.info(f"Building conda environment for python={py_version}\n")
        # Select the frozen base environment based on Python version.
        # avoids expensive and possibly conflicting upgrades when changing
        # major Python versions during upgrade.
        # If no version is specified or no matching X.Y version is found,
        # the default base environment is used.
        frozen_name = f"environment-{self._conda_platform()}.lock"
        pip_frozen_name = "requirements.txt"
        if py_version:
            if self.python_version == "2.7":
                if "linux-64" != self._conda_platform():
                    raise ValueError(
                        f"Python version 2.7 {self._conda_platform()} is not supported!"
                    )

                # python 2 goes in a different env
                files[
                    "conda/environment.py-2.7-linux-64.lock"
                ] = self._kernel_environment_file = "/tmp/env/kernel-environment.lock"
                # additional pip requirements for kernel env
                if os.path.exists(os.path.join(HERE, "requirements.py-2.7.txt")):
                    files[
                        "conda/requirements.py-2.7.txt"
                    ] = (
                        self._kernel_requirements_file
                    ) = "/tmp/env/kernel-requirements.txt"
            else:
                py_frozen_name = (
                    f"environment.py-{py_version}-{self._conda_platform()}.lock"
                )
                if os.path.exists(os.path.join(HERE, py_frozen_name)):
                    frozen_name = py_frozen_name
                    pip_frozen_name = f"requirements.py-{py_version}.pip"
                else:
                    raise ValueError(
                        f"Python version {py_version} {self._conda_platform()} is not supported!"
                    )
        files[
            "conda/" + frozen_name
        ] = self._nb_environment_file = "/tmp/env/environment.lock"

        # add requirements.txt, if present
        if os.path.exists(os.path.join(HERE, pip_frozen_name)):
            files[
                "conda/" + pip_frozen_name
            ] = self._nb_requirements_file = "/tmp/env/requirements.txt"

        files.update(super().get_build_script_files())
        return files

    _environment_yaml = None

    @property
    def environment_yaml(self):
        if self._environment_yaml is not None:
            return self._environment_yaml

        environment_yml = self.binder_path("environment.yml")
        if not os.path.exists(environment_yml):
            self._environment_yaml = {}
            return self._environment_yaml

        with open(environment_yml) as f:
            env = YAML().load(f)
            # check if the env file is empty, if so instantiate an empty dictionary.
            if env is None:
                env = {}
            # check if the env file provided a dict-like thing not a list or other data structure.
            if not isinstance(env, Mapping):
                raise TypeError(
                    "environment.yml should contain a dictionary. Got %r" % type(env)
                )
            self._environment_yaml = env

        return self._environment_yaml

    @property
    def _should_preassemble_env(self):
        """Check for local pip requirements in environment.yaml

        If there are any local references, e.g. `-e .`,
        stage the whole repo prior to installation.
        """
        dependencies = self.environment_yaml.get("dependencies", [])
        pip_requirements = None
        for dep in dependencies:
            if isinstance(dep, dict) and dep.get("pip"):
                pip_requirements = dep["pip"]
        if isinstance(pip_requirements, list):
            for line in pip_requirements:
                if is_local_pip_requirement(line):
                    return False
        return True

    @property
    def python_version(self):
        """Detect the Python version for a given `environment.yml`

        Will return 'x.y' if version is found (e.g '3.6'),
        or a Falsy empty string '' if not found.

        Version information below the minor level is dropped.
        """
        if not hasattr(self, "_python_version"):
            py_version = None
            env = self.environment_yaml
            for dep in env.get("dependencies", []):
                if not isinstance(dep, str):
                    continue
                match = PYTHON_REGEX.match(dep)
                if not match:
                    continue
                py_version = match.group(1)
                break

            # extract major.minor
            if py_version:
                if len(py_version) == 1:
                    self._python_version = self.major_pythons.get(py_version[0])
                else:
                    # return major.minor
                    self._python_version = ".".join(py_version.split(".")[:2])
            else:
                self._python_version = ""

        return self._python_version

    @property
    def r_version(self):
        """Detect the R version for a given `environment.yml`

        Will return 'x.y.z' if version is found (e.g '4.1.1'),
        or a Falsy empty string '' if not found.

        """
        if not hasattr(self, "_r_version"):
            self._r_version = ""
            env = self.environment_yaml
            for dep in env.get("dependencies", []):
                if not isinstance(dep, str):
                    continue
                match = R_REGEX.match(dep)
                if not match:
                    continue
                self._r_version = match.group(1)
                break

        return self._r_version

    @property
    def uses_r(self):
        """Detect whether the user also installs R packages.

        Will return True when a package prefixed with 'r-' is being installed.
        """
        if not hasattr(self, "_uses_r"):
            deps = self.environment_yaml.get("dependencies", [])
            self._uses_r = False
            for dep in deps:
                if not isinstance(dep, str):
                    continue
                if dep.startswith("r-"):
                    self._uses_r = True
                    break

        return self._uses_r

    @property
    def py2(self):
        """Am I building a Python 2 kernel environment?"""
        return self.python_version and self.python_version.split(".")[0] == "2"

    def get_preassemble_script_files(self):
        """preassembly only requires environment.yml

        enables caching assembly result even when
        repo contents change
        """
        assemble_files = super().get_preassemble_script_files()
        if self._should_preassemble_env:
            environment_yml = self.binder_path("environment.yml")
            if os.path.exists(environment_yml):
                assemble_files[environment_yml] = environment_yml
        return assemble_files

    def get_env_scripts(self):
        """Return series of build-steps specific to this source repository."""
        scripts = []
        environment_yml = self.binder_path("environment.yml")
        env_prefix = "${KERNEL_PYTHON_PREFIX}" if self.py2 else "${NB_PYTHON_PREFIX}"
        if os.path.exists(environment_yml):
            # TODO: when using micromamba, we call $MAMBA_EXE install -p ...
            # whereas mamba/conda need `env update -p ...` when it's an env.yaml file
            scripts.append(
                (
                    "${NB_USER}",
                    rf"""
                TIMEFORMAT='time: %3R' \
                bash -c 'time ${{MAMBA_EXE}} env update -p {env_prefix} --file "{environment_yml}" && \
                time ${{MAMBA_EXE}} clean --all -f -y && \
                ${{MAMBA_EXE}} list -p {env_prefix} \
                '
                """,
                )
            )

        if self.uses_r:
            if self.r_version:
                r_pin = "=" + self.r_version
            else:
                r_pin = ""
            scripts.append(
                (
                    "${NB_USER}",
                    rf"""
                ${{MAMBA_EXE}} install -p {env_prefix} r-base{r_pin} r-irkernel r-devtools -y && \
                ${{MAMBA_EXE}} clean --all -f -y && \
                ${{MAMBA_EXE}} list -p {env_prefix}
                """,
                )
            )
            if self.platform != "linux/amd64":
                raise RuntimeError(
                    f"RStudio is only available for linux/amd64 ({self.platform})"
                )
            scripts += rstudio_base_scripts(self.r_version)
            scripts += [
                (
                    "root",
                    rf"""
                    echo auth-none=1 >> /etc/rstudio/rserver.conf && \
                    echo auth-minimum-user-id=0 >> /etc/rstudio/rserver.conf && \
<<<<<<< HEAD
                    echo "rsession-which-r={0}/bin/R" >> /etc/rstudio/rserver.conf && \
                    echo "rsession-ld-library-path={0}/lib" >> /etc/rstudio/rserver.conf && \
=======
                    echo "rsession-which-r={env_prefix}/bin/R" >> /etc/rstudio/rserver.conf && \
>>>>>>> 12f94dc6
                    echo www-frame-origin=same >> /etc/rstudio/rserver.conf
                    """,
                ),
                (
                    "${NB_USER}",
                    # Register the jupyter kernel
                    rf"""
                 R --quiet -e "IRkernel::installspec(prefix='{env_prefix}')"
                 """,
                ),
            ]
        return scripts

    def get_preassemble_scripts(self):
        scripts = super().get_preassemble_scripts()
        if self._should_preassemble_env:
            scripts.extend(self.get_env_scripts())
        return scripts

    def get_assemble_scripts(self):
        scripts = super().get_assemble_scripts()
        if not self._should_preassemble_env:
            scripts.extend(self.get_env_scripts())
        return scripts

    def get_custom_extension_script(self, post):
        grdm_jlab_release_url = (
            "https://github.com/RCOSDP/CS-jupyterlab-grdm/releases/download/0.1.0"
        )
        grdm_jlab_release_tag = "0.1.0"
        jlab_ext_scripts = f"""
pip3 install {grdm_jlab_release_url}/rdm_binderhub_jlabextension-refs.tags.{grdm_jlab_release_tag}.tar.gz
jupyter labextension install {grdm_jlab_release_url}/rdm-binderhub-jlabextension-refs.tags.{grdm_jlab_release_tag}.tgz
jupyter labextension enable rdm-binderhub-jlabextension
jupyter server extension enable rdm_binderhub_jlabextension
jupyter nbextension install --py rdm_binderhub_jlabextension --user
jupyter nbextension enable --py rdm_binderhub_jlabextension --user
jlpm cache clean
npm cache clean --force
pip3 cache purge
"""
        jlab_ext_script = " && ".join(
            [
                line.strip()
                for line in jlab_ext_scripts.split("\n")
                if len(line.strip()) > 0
            ]
        )
        if post:
            bash_scripts = f"""
if [ -x \\"$(command -v R)\\" ]; then R -e 'devtools::install_github(\\"RCOSDP/CS-rstudio-grdm\\", type = \\"source\\")'; fi
"""
        else:
            bash_scripts = f"""
if [ -x \\"$(command -v pip3)\\" ] && jupyter lab --version && [ \\"$(jupyter lab --version | cut -d . -f 1)\\" -gt 2 ]; then {jlab_ext_script}; fi
"""
        return " && ".join(
            [line.strip() for line in bash_scripts.split("\n") if len(line.strip()) > 0]
        )

    def detect(self):
        """Check if current repo should be built with the Conda BuildPack."""
        return os.path.exists(self.binder_path("environment.yml")) and super().detect()<|MERGE_RESOLUTION|>--- conflicted
+++ resolved
@@ -395,12 +395,8 @@
                     rf"""
                     echo auth-none=1 >> /etc/rstudio/rserver.conf && \
                     echo auth-minimum-user-id=0 >> /etc/rstudio/rserver.conf && \
-<<<<<<< HEAD
-                    echo "rsession-which-r={0}/bin/R" >> /etc/rstudio/rserver.conf && \
-                    echo "rsession-ld-library-path={0}/lib" >> /etc/rstudio/rserver.conf && \
-=======
                     echo "rsession-which-r={env_prefix}/bin/R" >> /etc/rstudio/rserver.conf && \
->>>>>>> 12f94dc6
+                    echo "rsession-ld-library-path={env_prefix}/lib" >> /etc/rstudio/rserver.conf && \
                     echo www-frame-origin=same >> /etc/rstudio/rserver.conf
                     """,
                 ),
