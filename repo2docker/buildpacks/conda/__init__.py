--- conflicted
+++ resolved
@@ -475,43 +475,6 @@
         scripts = super().get_assemble_scripts()
         if not self._should_preassemble_env:
             scripts.extend(self.get_env_scripts())
-<<<<<<< HEAD
-
-        installR_path = self.binder_path("install.R")
-        if os.path.exists(installR_path):
-            repo_url = 'https://cran.ism.ac.jp/'
-            scripts += [
-                (
-                    "${NB_USER}",
-                    # Delete any downloaded packages in /tmp, as they aren't reused by R
-                    f"""echo 'r = getOption("repos")' > /tmp/install.R && \
-                    echo 'r["CRAN"] = "{repo_url}"' >> /tmp/install.R && \
-                    echo 'options(repos = r)' >> /tmp/install.R && \
-                    cat {installR_path} >> /tmp/install.R && \
-                    Rscript /tmp/install.R && rm -rf /tmp/downloaded_packages""",
-                )
-            ]
-
-        return scripts
-
-    def _get_jlab_extension_script(
-        self, grdm_jlab_release_tag, grdm_jlab_filename_body, jupyter_resource_usage_tag,
-        perform_jlpm_cache_clean=True,
-    ):
-        grdm_jlab_release_url = (
-            f"https://github.com/RCOSDP/CS-jupyterlab-grdm/releases/download/{grdm_jlab_release_tag}"
-        )
-        jupyter_resource_usage_release_url = "https://github.com/RCOSDP/CS-jupyter-resource-usage"
-        grdm_jlab_filename_tar_gz = f"{grdm_jlab_filename_body}.tar.gz"
-        grdm_jlab_filename_tgz = "{}.tgz".format(grdm_jlab_filename_body.replace("_", "-"))
-        jlpm_cache_clean = ""
-        if perform_jlpm_cache_clean:
-            jlpm_cache_clean = "jlpm cache clean"
-        jlab_ext_scripts = f"""
-pip3 install --no-cache-dir {grdm_jlab_release_url}/{grdm_jlab_filename_tar_gz}
-pip3 install --no-cache-dir git+{jupyter_resource_usage_release_url}@{jupyter_resource_usage_tag}
-jupyter labextension install {grdm_jlab_release_url}/{grdm_jlab_filename_tgz}
-=======
         scripts += self._get_assemble_scripts_for_r()
         scripts += self._get_assemble_scripts_for_matlab()
         return scripts
@@ -559,18 +522,23 @@
             return []
         return [("MW_CONTEXT_TAGS", "MATLAB_PROXY:JUPYTER:MPM:V1")]
 
-    def get_custom_extension_script(self, post):
+    def _get_jlab_extension_script(
+        self, grdm_jlab_release_tag, grdm_jlab_filename_body, jupyter_resource_usage_tag,
+        perform_jlpm_cache_clean=True,
+    ):
         grdm_jlab_release_url = (
-            "https://github.com/RCOSDP/CS-jupyterlab-grdm/releases/download/0.2.0"
-        )
-        grdm_jlab_release_tag = "0.2.0"
+            f"https://github.com/RCOSDP/CS-jupyterlab-grdm/releases/download/{grdm_jlab_release_tag}"
+        )
         jupyter_resource_usage_release_url = "https://github.com/RCOSDP/CS-jupyter-resource-usage"
-        jupyter_resource_usage_tag = "main"
+        grdm_jlab_filename_tar_gz = f"{grdm_jlab_filename_body}.tar.gz"
+        grdm_jlab_filename_tgz = "{}.tgz".format(grdm_jlab_filename_body.replace("_", "-"))
+        jlpm_cache_clean = ""
+        if perform_jlpm_cache_clean:
+            jlpm_cache_clean = "jlpm cache clean"
         jlab_ext_scripts = f"""
-pip3 install {grdm_jlab_release_url}/rdm_binderhub_jlabextension-refs.tags.{grdm_jlab_release_tag}.tar.gz
-pip3 install git+{jupyter_resource_usage_release_url}@{jupyter_resource_usage_tag}
-jupyter labextension install {grdm_jlab_release_url}/rdm-binderhub-jlabextension-refs.tags.{grdm_jlab_release_tag}.tgz
->>>>>>> 4e1c3d06
+pip3 install --no-cache-dir {grdm_jlab_release_url}/{grdm_jlab_filename_tar_gz}
+pip3 install --no-cache-dir git+{jupyter_resource_usage_release_url}@{jupyter_resource_usage_tag}
+jupyter labextension install {grdm_jlab_release_url}/{grdm_jlab_filename_tgz}
 jupyter labextension enable rdm-binderhub-jlabextension
 jupyter server extension enable rdm_binderhub_jlabextension
 jupyter nbextension install --py rdm_binderhub_jlabextension --user
@@ -579,27 +547,18 @@
 jupyter serverextension enable --py jupyter_resource_usage
 jupyter nbextension install --py jupyter_resource_usage --user
 jupyter nbextension enable --py jupyter_resource_usage --user
-<<<<<<< HEAD
 {jlpm_cache_clean}
 npm cache clean --force
 pip3 cache purge
 rm -fr ~/.cache/pip
 """
         return " && ".join(
-=======
-jlpm cache clean
-npm cache clean --force
-pip3 cache purge
-"""
-        jlab_ext_script = " && ".join(
->>>>>>> 4e1c3d06
             [
                 line.strip()
                 for line in jlab_ext_scripts.split("\n")
                 if len(line.strip()) > 0
             ]
         )
-<<<<<<< HEAD
 
     def get_custom_extension_script(self, post):
         grdm_jlab3_release_tag = "0.2.0"
@@ -628,15 +587,6 @@
 jupyter lab --version
 env DISABLE_V8_COMPILE_CACHE=1 bash -c 'if [ \\"$(jupyter lab --version | cut -d . -f 1)\\" -eq 3 ]; then {jlab3_ext_script}; fi'
 env DISABLE_V8_COMPILE_CACHE=1 bash -c 'if [ \\"$(jupyter lab --version | cut -d . -f 1)\\" -eq 4 ]; then {jlab4_ext_script}; fi'
-=======
-        if post:
-            bash_scripts = f"""
-if [ -x \\"$(command -v R)\\" ]; then R -e 'devtools::install_github(\\"RCOSDP/CS-rstudio-grdm\\", type = \\"source\\")'; fi
-"""
-        else:
-            bash_scripts = f"""
-if [ -x \\"$(command -v pip3)\\" ] && jupyter lab --version && [ \\"$(jupyter lab --version | cut -d . -f 1)\\" -gt 2 ]; then {jlab_ext_script}; fi
->>>>>>> 4e1c3d06
 """
         return " && ".join(
             [line.strip() for line in bash_scripts.split("\n") if len(line.strip()) > 0]
