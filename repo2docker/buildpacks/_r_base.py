"""
Base information for using R in BuildPacks.

Keeping this in r.py would lead to cyclic imports.
"""
from ..semver import parse_version as V


def rstudio_base_scripts(r_version):
    """Base steps to install RStudio and shiny-server."""

    # Shiny server (not the package!) seems to be the same version for all R versions
    shiny_server_url = "https://download3.rstudio.org/ubuntu-14.04/x86_64/shiny-server-1.5.17.973-amd64.deb"
    shiny_proxy_version = "1.1"
    shiny_sha256sum = "80f1e48f6c824be7ef9c843bb7911d4981ac7e8a963e0eff823936a8b28476ee"

<<<<<<< HEAD
    rstudio_url = "https://download2.rstudio.org/server/bionic/amd64/rstudio-server-2022.12.0-353-amd64.deb"
    rstudio_sha256sum = (
=======
    # RStudio server has different builds based on wether OpenSSL 3 or 1.1 is available in the base
    # image. 3 is present Jammy+, 1.1 until then. Instead of hardcoding URLs based on distro, we actually
    # check for the dependency itself directly in the code below. You can find these URLs in
    # https://posit.co/download/rstudio-server/, toggling between Ubuntu 22 (for openssl3) vs earlier versions (openssl 1.1)
    # you may forget about openssl, but openssl never forgets you.
    rstudio_openssl3_url = "https://download2.rstudio.org/server/jammy/amd64/rstudio-server-2022.12.0-353-amd64.deb"
    rstudio_openssl3_sha256sum = (
        "a5aa2202786f9017a6de368a410488ea2e4fc6c739f78998977af214df0d6288"
    )

    rstudio_openssl1_url = "https://download2.rstudio.org/server/bionic/amd64/rstudio-server-2022.12.0-353-amd64.deb"
    rstudio_openssl1_sha256sum = (
>>>>>>> fd22a4f4
        "bb88e37328c304881e60d6205d7dac145525a5c2aaaf9da26f1cb625b7d47e6e"
    )
    rsession_proxy_version = "2.0.1"

    return [
        (
            "root",
            # we should have --no-install-recommends on all our apt-get install commands,
            # but here it's important because these recommend r-base,
            # which will upgrade the installed version of R, undoing our pinned version
            rf"""
            apt-get update > /dev/null && \
            if apt-cache search libssl3 > /dev/null; then \
              RSTUDIO_URL="{rstudio_openssl3_url}" ;\
              RSTUDIO_HASH="{rstudio_openssl3_sha256sum}" ;\
            else \
              RSTUDIO_URL="{rstudio_openssl1_url}" ;\
              RSTUDIO_HASH="{rstudio_openssl1_sha256sum}" ;\
            fi && \
            curl --silent --location --fail ${{RSTUDIO_URL}} > /tmp/rstudio.deb && \
            curl --silent --location --fail {shiny_server_url} > /tmp/shiny.deb && \
            echo "${{RSTUDIO_HASH}} /tmp/rstudio.deb" | sha256sum -c - && \
            echo '{shiny_sha256sum} /tmp/shiny.deb' | sha256sum -c - && \
            apt install -y --no-install-recommends /tmp/rstudio.deb /tmp/shiny.deb && \
            rm /tmp/*.deb && \
            apt-get -qq purge && \
            apt-get -qq clean && \
            rm -rf /var/lib/apt/lists/*
            """,
        ),
        (
            "${NB_USER}",
            # Install jupyter-rsession-proxy
            rf"""
                pip install --no-cache \
                    jupyter-rsession-proxy=={rsession_proxy_version} \
                    jupyter-shiny-proxy=={shiny_proxy_version}
                """,
        ),
        (
            # Not all of these locations are configurable; so we make sure
            # they exist and have the correct permissions
            "root",
            r"""
                install -o ${NB_USER} -g ${NB_USER} -d /var/log/shiny-server && \
                install -o ${NB_USER} -g ${NB_USER} -d /var/lib/shiny-server && \
                install -o ${NB_USER} -g ${NB_USER} /dev/null /var/log/shiny-server.log && \
                install -o ${NB_USER} -g ${NB_USER} /dev/null /var/run/shiny-server.pid
                """,
        ),
    ]<|MERGE_RESOLUTION|>--- conflicted
+++ resolved
@@ -14,10 +14,6 @@
     shiny_proxy_version = "1.1"
     shiny_sha256sum = "80f1e48f6c824be7ef9c843bb7911d4981ac7e8a963e0eff823936a8b28476ee"
 
-<<<<<<< HEAD
-    rstudio_url = "https://download2.rstudio.org/server/bionic/amd64/rstudio-server-2022.12.0-353-amd64.deb"
-    rstudio_sha256sum = (
-=======
     # RStudio server has different builds based on wether OpenSSL 3 or 1.1 is available in the base
     # image. 3 is present Jammy+, 1.1 until then. Instead of hardcoding URLs based on distro, we actually
     # check for the dependency itself directly in the code below. You can find these URLs in
@@ -30,7 +26,6 @@
 
     rstudio_openssl1_url = "https://download2.rstudio.org/server/bionic/amd64/rstudio-server-2022.12.0-353-amd64.deb"
     rstudio_openssl1_sha256sum = (
->>>>>>> fd22a4f4
         "bb88e37328c304881e60d6205d7dac145525a5c2aaaf9da26f1cb625b7d47e6e"
     )
     rsession_proxy_version = "2.0.1"
