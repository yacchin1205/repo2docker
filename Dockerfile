# syntax = docker/dockerfile:1.3
ARG ALPINE_VERSION=3.16
FROM alpine:${ALPINE_VERSION} AS builder

RUN apk add --no-cache git python3 python3-dev py-pip build-base

# set pip's cache directory using this environment variable, and use
# ARG instead of ENV to ensure its only set when the image is built
ARG PIP_CACHE_DIR=/tmp/pip-cache

# build wheels in first image
ADD . /tmp/src
RUN cd /tmp/src && git clean -xfd && git status
RUN --mount=type=cache,target=${PIP_CACHE_DIR} \
    mkdir /tmp/wheelhouse \
 && cd /tmp/wheelhouse \
 && pip3 install wheel \
 && pip3 wheel /tmp/src \
 && ls -l /tmp/wheelhouse

FROM alpine:${ALPINE_VERSION}

# install python, git, bash, mercurial
RUN apk add --no-cache git git-lfs python3 py-pip bash docker mercurial

# repeat ARG from above
ARG PIP_CACHE_DIR=/tmp/pip-cache

# install repo2docker
<<<<<<< HEAD
COPY --from=0 /tmp/wheelhouse /tmp/wheelhouse
# Use "--use-deprecated=legacy-resolver" to avoid conflict about osfclient
RUN pip3 install --use-deprecated=legacy-resolver --no-cache-dir /tmp/wheelhouse/*.whl --ignore-installed \
=======
# and hg-evolve (Mercurial extensions)
# mount /tmp/wheelhouse from build stage
# avoids extra layer when using COPY --from
RUN --mount=type=cache,target=${PIP_CACHE_DIR} \
    --mount=type=cache,from=builder,source=/tmp/wheelhouse,target=/tmp/wheelhouse \
    pip3 install --ignore-installed --no-deps /tmp/wheelhouse/*.whl \
 && pip3 install hg-evolve \
>>>>>>> ab4c4f2a
 && pip3 list

# add git-credential helper
COPY ./docker/git-credential-env /usr/local/bin/git-credential-env
RUN git config --system credential.helper env

# add entrypoint
COPY ./docker/entrypoint /usr/local/bin/entrypoint
RUN chmod +x /usr/local/bin/entrypoint
ENTRYPOINT ["/usr/local/bin/entrypoint"]

# Used for testing purpose in ports.py
EXPOSE 52000<|MERGE_RESOLUTION|>--- conflicted
+++ resolved
@@ -27,11 +27,6 @@
 ARG PIP_CACHE_DIR=/tmp/pip-cache
 
 # install repo2docker
-<<<<<<< HEAD
-COPY --from=0 /tmp/wheelhouse /tmp/wheelhouse
-# Use "--use-deprecated=legacy-resolver" to avoid conflict about osfclient
-RUN pip3 install --use-deprecated=legacy-resolver --no-cache-dir /tmp/wheelhouse/*.whl --ignore-installed \
-=======
 # and hg-evolve (Mercurial extensions)
 # mount /tmp/wheelhouse from build stage
 # avoids extra layer when using COPY --from
@@ -39,7 +34,6 @@
     --mount=type=cache,from=builder,source=/tmp/wheelhouse,target=/tmp/wheelhouse \
     pip3 install --ignore-installed --no-deps /tmp/wheelhouse/*.whl \
  && pip3 install hg-evolve \
->>>>>>> ab4c4f2a
  && pip3 list
 
 # add git-credential helper
