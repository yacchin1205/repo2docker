--- conflicted
+++ resolved
@@ -23,12 +23,7 @@
 
 # install repo2docker
 COPY --from=0 /tmp/wheelhouse /tmp/wheelhouse
-<<<<<<< HEAD
-# Use "--use-deprecated=legacy-resolver" to avoid conflict about osfclient
-RUN pip3 install --use-deprecated=legacy-resolver --no-cache-dir /tmp/wheelhouse/*.whl --ignore-installed \
-=======
 RUN pip3 install --no-cache-dir --ignore-installed --no-deps /tmp/wheelhouse/*.whl \
->>>>>>> 12f94dc6
  && pip3 list
 
 # add git-credential helper
