--- conflicted
+++ resolved
@@ -1,11 +1,6 @@
 # syntax = docker/dockerfile:1.3
-<<<<<<< HEAD
 ARG ALPINE_VERSION=3.17
-FROM alpine:${ALPINE_VERSION} AS builder
-=======
-ARG ALPINE_VERSION=3.16
 FROM alpine:${ALPINE_VERSION}
->>>>>>> 49162fc1
 
 RUN apk add --no-cache git python3 python3-dev py3-pip py3-setuptools build-base
 
